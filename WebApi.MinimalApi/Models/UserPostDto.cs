--- conflicted
+++ resolved
@@ -6,15 +6,9 @@
 public class UserPostDto
 {
     [Required]
-<<<<<<< HEAD
-    public string Login { get; set; }
-    public string FirstName { get; set; }
-    public string LastName { get; set; }
-=======
     public string? Login { get; set; }
     [DefaultValue("John")]
     public string? FirstName { get; set; }
     [DefaultValue("Doe")]
     public string? LastName { get; set; }
->>>>>>> 423f54b1
 }